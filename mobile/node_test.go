package mobile_test

import (
	"testing"

	. "github.com/textileio/textile-go/mobile"
	"encoding/json"
)

var textile *Node
var hash string

func TestNewTextile(t *testing.T) {
	textile = NewTextile("testdata/.ipfs", "")
}

func TestNode_Start(t *testing.T) {
	textile = NewTextile("testdata/.ipfs", "")
	err := textile.Start()
	if err != nil {
		t.Errorf("start mobile node failed: %s", err)
	}
}

func TestNode_PinPhoto(t *testing.T) {
	textile = NewTextile("testdata/.ipfs", "")

	errStart := textile.Start()
	if errStart != nil {
		t.Errorf("start mobile node failed: %s", errStart)
	}

	hash, err := textile.PinPhoto("testdata/test.jpg", "testdata/thumb.jpg")
	if err != nil {
		t.Errorf("pin photo failed: %s", err)
		return
	}
<<<<<<< HEAD

	if hash != "QmRWVgQo527iPMLmK6YK1zAHXSa8xdAf6i2migRyQxMtxP" {
		t.Errorf("pin photo on mobile node bad hash: %s", hash)
=======
	if len(hash) == 0 {
		t.Errorf("pin photo got bad hash: %s", hash)
	}
}

func TestNode_GetPhotos(t *testing.T) {
	res, err := textile.GetPhotos("", -1)
	if err != nil {
		t.Errorf("get photos failed: %s", err)
		return
	}
	list := PhotoList{}
	json.Unmarshal([]byte(res), &list)
	if len(list.Hashes) == 0 {
		t.Errorf("get photos bad result")
	}
	hash = list.Hashes[0]
}

func TestNode_GetPhotoBase64String(t *testing.T) {
	res, err := textile.GetPhotoBase64String(hash + "/thumb.jpg")
	if err != nil {
		t.Errorf("get photo base64 string failed: %s", err)
		return
	}
	if len(res) == 0 {
		t.Errorf("get photo base64 string bad result")
>>>>>>> f067a95b
	}
}

func TestNode_Stop(t *testing.T) {
	err := textile.Stop()
	if err != nil {
		t.Errorf("stop mobile node failed: %s", err)
	}
}<|MERGE_RESOLUTION|>--- conflicted
+++ resolved
@@ -35,11 +35,6 @@
 		t.Errorf("pin photo failed: %s", err)
 		return
 	}
-<<<<<<< HEAD
-
-	if hash != "QmRWVgQo527iPMLmK6YK1zAHXSa8xdAf6i2migRyQxMtxP" {
-		t.Errorf("pin photo on mobile node bad hash: %s", hash)
-=======
 	if len(hash) == 0 {
 		t.Errorf("pin photo got bad hash: %s", hash)
 	}
@@ -67,7 +62,6 @@
 	}
 	if len(res) == 0 {
 		t.Errorf("get photo base64 string bad result")
->>>>>>> f067a95b
 	}
 }
 
