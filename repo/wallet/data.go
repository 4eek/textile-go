package wallet

import (
	"io"
	"time"
	"bytes"
	"encoding/json"
<<<<<<< HEAD
=======
	"image"
	"io/ioutil"
	"net/http"
	"path/filepath"
	"strings"
>>>>>>> f067a95b

	_ "github.com/disintegration/imaging"

	"github.com/textileio/textile-go/net"

	"gx/ipfs/QmXporsyf5xMvffd2eiTDoq85dNpYUynGJhfabzDjwP8uR/go-ipfs/core"
	"gx/ipfs/QmXporsyf5xMvffd2eiTDoq85dNpYUynGJhfabzDjwP8uR/go-ipfs/core/commands"
	"gx/ipfs/QmXporsyf5xMvffd2eiTDoq85dNpYUynGJhfabzDjwP8uR/go-ipfs/core/coreapi"
	"gx/ipfs/QmXporsyf5xMvffd2eiTDoq85dNpYUynGJhfabzDjwP8uR/go-ipfs/core/coreapi/interface"
	"gx/ipfs/QmXporsyf5xMvffd2eiTDoq85dNpYUynGJhfabzDjwP8uR/go-ipfs/core/coreunix"
	uio "gx/ipfs/QmXporsyf5xMvffd2eiTDoq85dNpYUynGJhfabzDjwP8uR/go-ipfs/unixfs/io"
	ipld "gx/ipfs/Qme5bWv7wtjUNGsK2BNGVUFPKiuxWrsqrtvYwCLRw8YFES/go-ipld-format"

	"gx/ipfs/QmcZfnkapfECQGcLZaf9B79NRg7cRa9EnZh4LSbkCzwNvY/go-cid"
)

type PhotoData struct {
	Name string `json:"name"`
	Ext string `json:"extension"`
	Location []float64 `json:"location"`
	Timestamp time.Time `json:"timestamp"`
}

type Data struct {
	Created time.Time `json:"created"`
	Updated time.Time `json:"updated"`
	Photos []string `json:"photos"`
	LastHash string `json:"last_hash"`
}

func (w *Data) String() string {
	return "TODO"
}

// TODO: Put this in the sql db, not ipfs
func NewWalletData(node *core.IpfsNode) error {
	api := coreapi.NewCoreAPI(node)

	wallet := &Data{
		Created: time.Now(),
		Updated: time.Now(),
		Photos: make([]string, 0),
	}

	wb, err := json.Marshal(wallet)
	if err != nil {
		return err
	}

	p, err := api.Unixfs().Add(node.Context(), bytes.NewReader(wb))
	if err != nil {
		return err
	}

	// done automatically?
	if err := api.Pin().Add(node.Context(), p); err != nil {
		return err
	}

	err = publish(p, node)
	if err != nil {
		return err
	}

	return nil
}

// PinPhoto takes an io reader pointing to an image file, creates a thumbnail, and adds
// both to a new directory, then finally pins that directory.
<<<<<<< HEAD
// TODO: need to "index" this in the sql db wallet
func PinPhoto(reader io.Reader, fname string, thumb io.Reader, nd *core.IpfsNode, apiHost string) (ipld.Node, error) {
	// top level directory
	dirb := uio.NewDirectory(nd.DAG)

	// add the image
	addFileToDirectory(dirb, reader, fname, nd)

	// add the thumbnail
	addFileToDirectory(dirb, thumb, "thumb.jpg", nd)
=======
/* TODO: add an json object to this directory for the photo's metadata
   TODO: add the metadata to the photos table (add some more columns)
   TODO: remove file extensions from file name below
{
	name: sunset
	ext: png, etc.
	location: [lat, lon]
	timestamp: iso8601
}
NOTE: timestamp above would be time taken, whereas timestamp in sql index will be time added,
	maybe we add both to both places?
NOTE: thinking that name and ext should be here so that we can just call the links to the files
	in the directory "photo" and "thumb", thereby removing user private data from link names,
	then on retrieval, we can rename to the original name + ext.
	this also has the benefit of not having to add the filename to the sql db, since we
	will always know its link address: "/photo"
*/
func PinPhoto(reader io.Reader, fname string, nd *core.IpfsNode, apiHost string) (ipld.Node, error) {
	// create thumbnail
	// FIXME: dunno if there's a better way to do this without consuming the full stream
	// FIXME: into memory... as in, can we split the reader stream or something
	b, err := ioutil.ReadAll(reader)
	if err != nil {
		return nil, err
	}
	r := bytes.NewReader(b)
	th, _, err := image.Decode(r)
	if err != nil {
		return nil, err
	}
	th = imaging.Thumbnail(th, 100, 100, imaging.CatmullRom)
	thb := new(bytes.Buffer)
	if err = jpeg.Encode(thb, th, nil); err != nil {
		return nil, err
	}

	// top level directory
	dirb := uio.NewDirectory(nd.DAG)

	// add thumbnail
	addFileToDirectory(dirb, bytes.NewBuffer(thb.Bytes()), "thumb.jpg", nd)
>>>>>>> f067a95b

	// rewind source and add raw image
	r.Seek(0, 0)
	addFileToDirectory(dirb, r, "photo.jpg", nd)

	// create metadata object
	ext := filepath.Ext(fname)
	md := &PhotoData{
		Name: strings.TrimSuffix(fname, ext),
		Ext: ext,
		Location: make([]float64, 0),
		Timestamp: time.Now(),
	}
	wbb, err := json.Marshal(md)
	if err != nil {
		return nil, err
	}
	addFileToDirectory(dirb, bytes.NewReader(wbb), "meta", nd)

	// pin the whole thing
	dir, err := dirb.GetNode()
	if err != nil {
		return nil, err
	}

	if err := nd.Pinning.Pin(nd.Context(), dir, true); err != nil {
		return nil, err
	}

	if err := nd.Pinning.Flush(); err != nil {
		return nil, err
	}

	// pin it to server
	if apiHost != "" {
		res := &commands.AddPinOutput{}
		client := &http.Client{Timeout: 10 * time.Second}
		args := dir.Cid().Hash().B58String() + "&recursive=true"
		err = net.GetJson(client, apiHost+"/api/v0/pin/add?arg="+args, res)
		if err != nil {
			return dir, err
		}
	}

	return dir, nil
}

func publish(path iface.Path, node *core.IpfsNode) error {
	api := coreapi.NewCoreAPI(node)
	_, err := api.Name().Publish(node.Context(), path)
	return err
}

func addFileToDirectory(dirb *uio.Directory, r io.Reader, fname string, nd *core.IpfsNode) error {
	s, err := coreunix.Add(nd, r)
	if err != nil {
		return err
	}

	c, err := cid.Decode(s)
	if err != nil {
		return err
	}

	node, err := nd.DAG.Get(nd.Context(), c)
	if err != nil {
		return err
	}

	if err := dirb.AddChild(nd.Context(), fname, node); err != nil {
		return err
	}

	return nil
}<|MERGE_RESOLUTION|>--- conflicted
+++ resolved
@@ -5,14 +5,9 @@
 	"time"
 	"bytes"
 	"encoding/json"
-<<<<<<< HEAD
-=======
-	"image"
-	"io/ioutil"
 	"net/http"
 	"path/filepath"
 	"strings"
->>>>>>> f067a95b
 
 	_ "github.com/disintegration/imaging"
 
@@ -82,18 +77,6 @@
 
 // PinPhoto takes an io reader pointing to an image file, creates a thumbnail, and adds
 // both to a new directory, then finally pins that directory.
-<<<<<<< HEAD
-// TODO: need to "index" this in the sql db wallet
-func PinPhoto(reader io.Reader, fname string, thumb io.Reader, nd *core.IpfsNode, apiHost string) (ipld.Node, error) {
-	// top level directory
-	dirb := uio.NewDirectory(nd.DAG)
-
-	// add the image
-	addFileToDirectory(dirb, reader, fname, nd)
-
-	// add the thumbnail
-	addFileToDirectory(dirb, thumb, "thumb.jpg", nd)
-=======
 /* TODO: add an json object to this directory for the photo's metadata
    TODO: add the metadata to the photos table (add some more columns)
    TODO: remove file extensions from file name below
@@ -111,35 +94,15 @@
 	this also has the benefit of not having to add the filename to the sql db, since we
 	will always know its link address: "/photo"
 */
-func PinPhoto(reader io.Reader, fname string, nd *core.IpfsNode, apiHost string) (ipld.Node, error) {
-	// create thumbnail
-	// FIXME: dunno if there's a better way to do this without consuming the full stream
-	// FIXME: into memory... as in, can we split the reader stream or something
-	b, err := ioutil.ReadAll(reader)
-	if err != nil {
-		return nil, err
-	}
-	r := bytes.NewReader(b)
-	th, _, err := image.Decode(r)
-	if err != nil {
-		return nil, err
-	}
-	th = imaging.Thumbnail(th, 100, 100, imaging.CatmullRom)
-	thb := new(bytes.Buffer)
-	if err = jpeg.Encode(thb, th, nil); err != nil {
-		return nil, err
-	}
+func PinPhoto(reader io.Reader, fname string, thumb io.Reader, nd *core.IpfsNode, apiHost string) (ipld.Node, error) {
 
-	// top level directory
 	dirb := uio.NewDirectory(nd.DAG)
 
-	// add thumbnail
-	addFileToDirectory(dirb, bytes.NewBuffer(thb.Bytes()), "thumb.jpg", nd)
->>>>>>> f067a95b
+	// add the image
+	addFileToDirectory(dirb, reader, fname, nd)
 
-	// rewind source and add raw image
-	r.Seek(0, 0)
-	addFileToDirectory(dirb, r, "photo.jpg", nd)
+	// add the thumbnail
+	addFileToDirectory(dirb, thumb, "thumb.jpg", nd)
 
 	// create metadata object
 	ext := filepath.Ext(fname)
