package core

import (
	"context"
	"encoding/base64"
	"encoding/json"
	"errors"
	"fmt"
	"io"
	"io/ioutil"
	"net/http"
	"os"
	"path"
	"path/filepath"
	"strconv"
	"strings"
	"time"

	"github.com/op/go-logging"
	"github.com/segmentio/ksuid"
	"github.com/tyler-smith/go-bip39"
	"gopkg.in/natefinch/lumberjack.v2"

	cmodels "github.com/textileio/textile-go/central/models"
	"github.com/textileio/textile-go/core/central"
	"github.com/textileio/textile-go/net"
	trepo "github.com/textileio/textile-go/repo"
	"github.com/textileio/textile-go/repo/db"
	"github.com/textileio/textile-go/repo/photos"
	"github.com/textileio/textile-go/ssl"

	utilmain "gx/ipfs/QmatUACvrFK3xYg1nd2iLAKfz7Yy5YB56tnzBYHpqiUuhn/go-ipfs/cmd/ipfs/util"
	oldcmds "gx/ipfs/QmatUACvrFK3xYg1nd2iLAKfz7Yy5YB56tnzBYHpqiUuhn/go-ipfs/commands"
	"gx/ipfs/QmatUACvrFK3xYg1nd2iLAKfz7Yy5YB56tnzBYHpqiUuhn/go-ipfs/core"
	"gx/ipfs/QmatUACvrFK3xYg1nd2iLAKfz7Yy5YB56tnzBYHpqiUuhn/go-ipfs/core/coreapi"
	"gx/ipfs/QmatUACvrFK3xYg1nd2iLAKfz7Yy5YB56tnzBYHpqiUuhn/go-ipfs/core/coreapi/interface"
	"gx/ipfs/QmatUACvrFK3xYg1nd2iLAKfz7Yy5YB56tnzBYHpqiUuhn/go-ipfs/repo/config"
	"gx/ipfs/QmatUACvrFK3xYg1nd2iLAKfz7Yy5YB56tnzBYHpqiUuhn/go-ipfs/repo/fsrepo"
	lockfile "gx/ipfs/QmatUACvrFK3xYg1nd2iLAKfz7Yy5YB56tnzBYHpqiUuhn/go-ipfs/repo/fsrepo/lock"

	"gx/ipfs/QmSFihvoND3eDaAYRCeLgLPt62yCPgMZs1NSZmKFEtJQQw/go-libp2p-floodsub"
	pstore "gx/ipfs/QmXauCuJzmzapetmC6W4TuDJLL1yFFrVzSHoWv8YdbmnxH/go-libp2p-peerstore"
	"gx/ipfs/QmZoWKhxUmZ2seW4BzX6fJkNR8hh9PsGModr7q171yq2SS/go-libp2p-peer"
	libp2p "gx/ipfs/QmaPbCnUMBohSGo3KnxEa2bHqyJVVeEEcwtqJAYxerieBo/go-libp2p-crypto"
	"gx/ipfs/Qmej7nf81hi2x2tvjRBF3mcp74sQyuDH4VMYDGd1YtXjb2/go-block-format"
)

const (
	Version = "0.0.1"
)

var fileLogFormat = logging.MustStringFormatter(
	`%{time:15:04:05.000} [%{shortfunc}] [%{level}] %{message}`,
)
var log = logging.MustGetLogger("core")

var Node *TextileNode

const roomRepublishInterval = time.Minute
const pingRelayInterval = time.Second * 30
const pingTimeout = 10 * time.Second

// ErrNodeRunning is an error for when node start is called on a running node
var ErrNodeRunning = errors.New("node is already running")

// ErrNodeNotRunning is an error for  when node stop is called on a nil node
var ErrNodeNotRunning = errors.New("node is not running")

// TextileNode is the main node interface for textile functionality
type TextileNode struct {
	// Context for issuing IPFS commands
	Context oldcmds.Context

	// IPFS node object
	IpfsNode *core.IpfsNode

	// The path to the openbazaar repo in the file system
	RepoPath string

	// Database for storing node specific data
	Datastore trepo.Datastore

	// Function to call for shutdown
	Cancel context.CancelFunc

	// The local raw gateway server
	// Gateway http.Server

	// The local decrypting gateway server
	GatewayProxy *http.Server

	// The local password used to authenticate http gateway requests (username is TextileNode)
	GatewayPassword string

	// Signals for when we've left rooms
	LeftRoomChs map[string]chan struct{}

	// Signals for leaving rooms
	leaveRoomChs map[string]chan struct{}

	// IPFS configuration used to instantiate new ipfs nodes
	ipfsConfig *core.BuildCfg

	// Whether or not we're running on a mobile device
	isMobile bool

	// API URL of the central backup / recovery / pinning user service
	centralUserAPI string
}

// PhotoList is a JSON-type structure that contains a list of photo hashes
type PhotoList struct {
	Hashes []string `json:"hashes"`
}

// NewNode creates a new TextileNode
func NewNode(repoPath string, centralApiURL string, isMobile bool, logLevel logging.Level) (*TextileNode, error) {
	// shutdown is not clean here yet, so we have to hackily remove
	// the lockfile that should have been removed on shutdown
	// before we start up again
	// TODO: Figure out how to make this work as intended, without doing this
	repoLockFile := filepath.Join(repoPath, lockfile.LockFile)
	os.Remove(repoLockFile)
	dsLockFile := filepath.Join(repoPath, "datastore", "LOCK")
	os.Remove(dsLockFile)

	// log handling
	w := &lumberjack.Logger{
		Filename:   path.Join(repoPath, "logs", "textile.log"),
		MaxSize:    10, // megabytes
		MaxBackups: 3,
		MaxAge:     30, // days
	}
	backendFile := logging.NewLogBackend(w, "", 0)
	backendFileFormatter := logging.NewBackendFormatter(backendFile, fileLogFormat)
	logging.SetBackend(backendFileFormatter)
	logging.SetLevel(logLevel, "")

	// get database handle for wallet indexes
	sqliteDB, err := db.Create(repoPath, "")
	if err != nil {
		return nil, err
	}

	// we may be running in an uninitialized state.
	err = trepo.DoInit(repoPath, isMobile, sqliteDB.Config().Init, sqliteDB.Config().Configure)
	if err != nil && err != trepo.ErrRepoExists {
		return nil, err
	}

	// acquire the repo lock _before_ constructing a node. we need to make
	// sure we are permitted to access the resources (datastore, etc.)
	repo, err := fsrepo.Open(repoPath)
	if err != nil {
		log.Errorf("error opening repo: %s", err)
		return nil, err
	}

	// determine the best routing
	var routingOption core.RoutingOption
	if isMobile {
		// TODO: Determine best value for this setting on mobile
		// cfg.Swarm.DisableNatPortMap = true
		routingOption = core.DHTClientOption
	} else {
		routingOption = core.DHTOption
	}

	// assemble node config
	ncfg := &core.BuildCfg{
		Repo:      repo,
		Permanent: true, // temporary way to signify that node is permanent
		Online:    true,
		ExtraOpts: map[string]bool{
			"pubsub": true,
			"ipnsps": true,
			"mplex":  true,
		},
		Routing: routingOption,
	}

	// create default servers (no handling until start, uses default addrs)
	// TODO: can we figure out addrs here and now?
	gatewayProxy := &http.Server{Addr: ":9999"}

	// clean central api url
	if centralApiURL[len(centralApiURL)-1:] == "/" {
		centralApiURL = centralApiURL[0 : len(centralApiURL)-1]
	}

	// finally, construct our node
	node := &TextileNode{
		RepoPath:        repoPath,
		Datastore:       sqliteDB,
		GatewayProxy:    gatewayProxy,
		GatewayPassword: ksuid.New().String(),
		LeftRoomChs:     make(map[string]chan struct{}),
		leaveRoomChs:    make(map[string]chan struct{}),
		ipfsConfig:      ncfg,
		isMobile:        isMobile,
		centralUserAPI:  fmt.Sprintf("%s/api/v1/users", centralApiURL),
	}

	// create default album
	da := node.Datastore.Albums().GetAlbumByName("default")
	if da == nil {
		err = node.CreateAlbum("", "default")
		if err != nil {
			log.Errorf("error creating default album: %s", err)
			return nil, err
		}
	}

	// TODO: remove this post beta
	ba := node.Datastore.Albums().GetAlbumByName("beta")
	if ba == nil {
		err = node.CreateAlbum("avoid lunch soccer wool stock evil nature nest erase enough leaf blood twenty fence soldier brave forum loyal recycle minor small pencil addict pact", "beta")
		if err != nil {
			log.Errorf("error creating beta album: %s", err)
			return nil, err
		}
	}

	return node, nil
}

<<<<<<< HEAD
// ServeHTTPGatewayProxy starts the secure HTTP gatway proxy server
func startGatewayProxy(t *TextileNode) (<-chan error, error) {
	http.HandleFunc("/", func(w http.ResponseWriter, r *http.Request) {
		cookie, err := r.Cookie("SessionId")
		if err != nil || cookie.Value != t.GatewayPassword {
			w.WriteHeader(401)
			return
		}
		log.Infof("valid cookie: %s\n", cookie.Value)
		b, err := t.GetFile(r.URL.Path, nil)
		if err != nil {
			log.Errorf("error decrypting path %s: %s", r.URL.Path, err)
			w.WriteHeader(400)
			return
		}
		w.Write(b)
	})

	port, err := t.GatewayPort()
	if err != nil {
		return nil, err
	}
	portString := fmt.Sprintf(":%d", port)
	// Update address/port
	t.GatewayProxy.Addr = portString

	// Check if the cert files are available.
	certPath := filepath.Join(t.RepoPath, "cert.pem")
	keyPath := filepath.Join(t.RepoPath, "key.pem")
	err = ssl.Check(certPath, keyPath)
	// If they are not available, generate new ones.
	if err != nil {
		err = ssl.Generate(certPath, keyPath, "localhost"+portString)
		if err != nil {
			log.Errorf("failed to create https certs: %s", err)
			return nil, err
		}
	}

	// Start the HTTPS server in a goroutine
	errc := make(chan error)
	go func() {
		errc <- t.GatewayProxy.ListenAndServeTLS(certPath, keyPath)
		close(errc)
	}()
	log.Infof("decrypting gateway (readonly) server listening on /ip4/127.0.0.1/tcp/%d\n", port)

	// NOTE: No need to actually do this, but keeping commented out for testing
	// Start the HTTP server and redirect all incoming connections to HTTPS
	//go http.ListenAndServe(":9193", http.HandlerFunc(redirectToHttps))

	return errc, nil
}

=======
>>>>>>> e1e0722c
// Start the node
func (t *TextileNode) Start() error {
	if t.IpfsNode != nil {
		return ErrNodeRunning
	}

	// raise file descriptor limit
	if err := utilmain.ManageFdLimit(); err != nil {
		log.Errorf("setting file descriptor limit: %s", err)
	}

	// start the ipfs node
	log.Info("starting node...")
	cctx, cancel := context.WithCancel(context.Background())
	t.Cancel = cancel
	nd, err := core.NewNode(cctx, t.ipfsConfig)
	if err != nil {
		return err
	}
	nd.SetLocal(false)

	// print swarm addresses
	if err = printSwarmAddrs(nd); err != nil {
		log.Errorf("failed to read listening addresses: %s", err)
	}

	// build the node
	ctx := oldcmds.Context{}
	ctx.Online = true
	ctx.ConfigRoot = t.RepoPath
	ctx.LoadConfig = func(path string) (*config.Config, error) {
		return fsrepo.ConfigAt(t.RepoPath)
	}
	ctx.ConstructNode = func() (*core.IpfsNode, error) {
		return nd, nil
	}
	t.Context = ctx
	t.IpfsNode = nd

	// construct decrypting http gateway
	var gwpErrc <-chan error
	gwpErrc, err = startGateway(t)
	if err != nil {
		log.Errorf("error starting decrypting gateway: %s", err)
		return err
	}
	go func() {
		for {
			select {
			case err, ok := <-gwpErrc:
				if err != nil && err.Error() != "http: Server closed" {
					log.Errorf("gateway error: %s", err)
				}
				if !ok {
					log.Info("decrypting gateway was shutdown")
					return
				}
			}
		}
	}()

	// every min, send out latest room updates
	go t.startRepublishing()

	// every 30s, ping the relay
	go t.startPingingRelay()

	if t.isMobile {
		log.Info("mobile node is ready")
	} else {
		log.Info("desktop node is ready")
	}
	return nil
}

// StartGarbageCollection starts auto garbage cleanup
// TODO: verify this is finding the correct repo, might be using IPFS_PATH
func (t *TextileNode) StartGarbageCollection() (<-chan error, error) {
	if t.isMobile {
		return nil, errors.New("services not available on mobile")
	}

	// repo blockstore GC
	var gcErrc <-chan error
	var err error
	gcErrc, err = runGC(t.IpfsNode.Context(), t.IpfsNode)
	if err != nil {
		log.Errorf("error starting gc: %s", err)
		return nil, err
	}

	return gcErrc, nil
}

// Stop the node
func (t *TextileNode) Stop() error {
	if t.IpfsNode == nil {
		return ErrNodeNotRunning
	}
	log.Info("stopping node...")

	// shutdown the gateway
	cgCtx, cancelCGW := context.WithCancel(context.Background())
	if err := t.GatewayProxy.Shutdown(cgCtx); err != nil {
		log.Errorf("error shutting down gateway: %s", err)
		return err
	}

	// close ipfs node command context
	t.Context.Close()

	// cancel textile node background context
	t.Cancel()

	// close the ipfs node
	if err := t.IpfsNode.Close(); err != nil {
		log.Errorf("error closing ipfs node: %s", err)
		return err
	}

	// force the gateway closed if it's not already closed
	cancelCGW()

	// close db connection
	t.Datastore.Close()
	dsLockFile := filepath.Join(t.RepoPath, "datastore", "LOCK")
	if err := os.Remove(dsLockFile); err != nil {
		log.Errorf("error removing ds lock: %s", err)
		return err
	}

	t.IpfsNode = nil
	return nil
}

// SignUp requests a new username and token from the central api and saves them locally
func (t *TextileNode) SignUp(reg *cmodels.Registration) error {
	// remote signup
	res, err := central.SignUp(reg, t.centralUserAPI)
	if err != nil {
		log.Errorf("signup error: %s", err)
		return err
	}
	if res.Error != nil {
		log.Errorf("signup error from central: %s", err)
		return errors.New(*res.Error)
	}

	// local signin
	if err := t.Datastore.Config().SignIn(reg.Username, res.Session.AccessToken, res.Session.RefreshToken); err != nil {
		log.Errorf("local signin error: %s", err)
		return err
	}
	return nil
}

// SignIn requests a token with a username from the central api and saves them locally
func (t *TextileNode) SignIn(creds *cmodels.Credentials) error {
	// remote signin
	res, err := central.SignIn(creds, t.centralUserAPI)
	if err != nil {
		log.Errorf("signin error: %s", err)
		return err
	}
	if res.Error != nil {
		log.Errorf("signin error from central: %s", err)
		return errors.New(*res.Error)
	}

	// local signin
	if err := t.Datastore.Config().SignIn(creds.Username, res.Session.AccessToken, res.Session.RefreshToken); err != nil {
		log.Errorf("local signin error: %s", err)
		return err
	}
	return nil
}

// SignOut deletes the locally saved user info (username and tokens)
func (t *TextileNode) SignOut() error {
	// remote is stateless, so we just ditch the local token
	if err := t.Datastore.Config().SignOut(); err != nil {
		log.Errorf("local signout error: %s", err)
		return err
	}
	return nil
}

// JoinRoom with a given id
func (t *TextileNode) JoinRoom(id string, datac chan string) {
	// create the subscription
	sub, err := t.IpfsNode.Floodsub.Subscribe(id)
	if err != nil {
		log.Errorf("error creating subscription: %s", err)
		return
	}
	log.Infof("joined room: %s\n", id)

	t.leaveRoomChs[id] = make(chan struct{})
	t.LeftRoomChs[id] = make(chan struct{})

	ctx, cancel := context.WithCancel(context.Background())
	leave := func() {
		cancel()
		close(t.LeftRoomChs[id])

		delete(t.leaveRoomChs, id)
		delete(t.LeftRoomChs, id)
		log.Infof("left room: %s\n", sub.Topic())
	}

	defer func() {
		defer func() {
			if r := recover(); r != nil {
				log.Errorf("room data channel already closed")
			}
		}()
		close(datac)
	}()
	go func() {
		for {
			// unload new message
			msg, err := sub.Next(ctx)
			if err == io.EOF || err == context.Canceled {
				log.Debugf("room subscription ended: %s", err)
				return
			} else if err != nil {
				log.Infof(err.Error())
				return
			}

			// handle the update
			if err = t.handleRoomUpdate(msg, id, datac); err != nil {
				log.Errorf("error handling room update: %s", err)
			}
		}
	}()

	// block so we can shutdown with the leave room signal
	for {
		select {
		case <-t.leaveRoomChs[id]:
			leave()
			return
		case <-t.IpfsNode.Context().Done():
			leave()
			return
		}
	}
}

// LeaveRoom with a given id
func (t *TextileNode) LeaveRoom(id string) {
	if t.leaveRoomChs[id] == nil {
		return
	}
	close(t.leaveRoomChs[id])
}

// WaitForRoom to join
func (t *TextileNode) WaitForRoom() {
	// we're in a lonesome state here, we can just sub to our own
	// peer id and hope somebody sends us a priv key to join a room with
	rid := t.IpfsNode.Identity.Pretty()
	sub, err := t.IpfsNode.Floodsub.Subscribe(rid)
	if err != nil {
		log.Errorf("error creating subscription: %s", err)
		return
	}
	log.Infof("waiting for room at own peer id: %s\n", rid)

	ctx, cancel := context.WithCancel(context.Background())
	cancelCh := make(chan struct{})
	go func() {
		for {
			msg, err := sub.Next(ctx)
			if err == io.EOF || err == context.Canceled {
				log.Debugf("wait subscription ended: %s", err)
				return
			} else if err != nil {
				log.Infof(err.Error())
				return
			}
			from := msg.GetFrom().Pretty()
			log.Infof("got pairing request from: %s\n", from)

			// get private peer key and decrypt the phrase
			sk, err := t.UnmarshalPrivatePeerKey()
			if err != nil {
				log.Errorf("error unmarshaling priv peer key: %s", err)
				return
			}
			p, err := net.Decrypt(sk, msg.GetData())
			if err != nil {
				log.Errorf("error decrypting msg data: %s", err)
				return
			}
			ps := string(p)
			log.Infof("decrypted mnemonic phrase as: %s\n", ps)

			// create a new album for the room
			// TODO: let user name this or take phone's name, e.g., bob's iphone
			// TODO: or auto name it, cause this means only one pairing can happen
			t.CreateAlbum(ps, "mobile")

			// we're done
			close(cancelCh)
		}
	}()

	for {
		select {
		case <-cancelCh:
			cancel()
			return
		case <-t.IpfsNode.Context().Done():
			cancel()
			return
		}
	}
}

// ConnectToRoomPeers on a given topic
func (t *TextileNode) ConnectToRoomPeers(topic string) context.CancelFunc {
	blk := blocks.NewBlock([]byte("floodsub:" + topic))
	err := t.IpfsNode.Blocks.AddBlock(blk)
	if err != nil {
		log.Error("pubsub discovery: ", err)
		return nil
	}

	ctx, cancel := context.WithCancel(t.IpfsNode.Context())
	go connectToPubSubPeers(ctx, t.IpfsNode, blk.Cid())

	return cancel
}

// GatewayPort requests the active gateway port
func (t *TextileNode) GatewayPort() (int, error) {
	// Get config and set address to raw gateway address plus one thousand,
	// so a raw gateway on 8182 means this will run on 9182
	cfg, err := t.Context.GetConfig()
	if err != nil {
		log.Errorf("get gateway port failed: %s", err)
		return -1, err
	}
	tmp := strings.Split(cfg.Addresses.Gateway, "/")
	gaddrs := tmp[len(tmp)-1]
	gaddr, err := strconv.ParseInt(gaddrs, 10, 64)
	if err != nil {
		log.Errorf("get address failed: %s", err)
		return -1, err
	}
	port := gaddr + 1000
	return int(port), nil
}

// CreateAlbum creates an album with a given name and mnemonic words
func (t *TextileNode) CreateAlbum(mnemonic string, name string) error {
	// use phrase if provided
	log.Infof("creating a new album: %s", name)
	if mnemonic == "" {
		var err error
		mnemonic, err = createMnemonic(bip39.NewEntropy, bip39.NewMnemonic)
		if err != nil {
			log.Errorf("error creating mnemonic: %s", err)
			return err
		}
		log.Infof("generating %v-bit Ed25519 keypair for: %s", trepo.NBitsForKeypair, name)
	} else {
		log.Infof("regenerating Ed25519 keypair from mnemonic phrase for: %s", name)
	}

	// create the bip39 seed from the phrase
	seed := bip39.NewSeed(mnemonic, "")
	kb, err := identityKeyFromSeed(seed, trepo.NBitsForKeypair)
	if err != nil {
		log.Errorf("error creating identity from seed: %s", err)
		return err
	}

	// convert to a libp2p crypto private key
	sk, err := libp2p.UnmarshalPrivateKey(kb)
	if err != nil {
		log.Errorf("error unmarshaling private key: %s", err)
		return err
	}

	// we need the resultant peer id to use as the album's id
	id, err := peer.IDFromPrivateKey(sk)
	if err != nil {
		log.Errorf("error getting id from priv key: %s", err)
		return err
	}

	// finally, create the album
	album := &trepo.PhotoAlbum{
		Id:       id.Pretty(),
		Key:      sk,
		Mnemonic: mnemonic,
		Name:     name,
	}
	return t.Datastore.Albums().Put(album)
}

func (t *TextileNode) AddPhoto(path string, thumb string, album string) (*net.MultipartRequest, error) {
	log.Infof("adding photo %s to %s", path, album)

	// read file from disk
	p, err := os.Open(path)
	if err != nil {
		log.Errorf("error opening photo: %s", err)
		return nil, err
	}
	defer p.Close()

	th, err := os.Open(thumb)
	if err != nil {
		log.Errorf("error opening thumb: %s", err)
		return nil, err
	}
	defer th.Close()

	// get album private key
	a := t.Datastore.Albums().GetAlbumByName(album)
	if a == nil {
		err = errors.New(fmt.Sprintf("could not find album: %s", album))
		log.Error(err.Error())
		return nil, err
	}

	// get last photo update which has local true
	var lc string
	recent := t.Datastore.Photos().GetPhotos("", 1, "album='"+a.Id+"' and local=1")
	if len(recent) > 0 {
		lc = recent[0].Cid
		log.Infof("found last hash: %s", lc)
	}

	// get username
	un, err := t.Datastore.Config().GetUsername()
	if err != nil {
		log.Errorf("username not found (not signed in)")
		un = ""
	}

	// add it
	mr, md, err := photos.Add(t.IpfsNode, a.Key.GetPublic(), p, th, lc, un)
	if err != nil {
		log.Errorf("error adding photo: %s", err)
		return nil, err
	}

	// index
	log.Infof("indexing %s...", mr.Boundary)
	set := &trepo.PhotoSet{
		Cid:      mr.Boundary,
		LastCid:  lc,
		AlbumID:  a.Id,
		MetaData: *md,
		IsLocal:  true,
	}
	err = t.Datastore.Photos().Put(set)
	if err != nil {
		log.Errorf("error indexing photo: %s", err)
		return nil, err
	}

	// publish
	log.Infof("publishing update to %s...", a.Id)
	err = t.IpfsNode.Floodsub.Publish(a.Id, []byte(mr.Boundary))
	if err != nil {
		log.Errorf("error publishing photo update: %s", err)
		return nil, err
	}

	return mr, nil
}

func (t *TextileNode) SharePhoto(hash string, album string) (*net.MultipartRequest, error) {
	log.Infof("sharing photo %s to %s...", hash, album)

	// get the photo
	set, a, err := t.LoadPhotoAndAlbum(hash)
	if err != nil {
		log.Error(err.Error())
		return nil, err
	}

	// get dest album
	na := t.Datastore.Albums().GetAlbumByName(album)
	if na == nil {
		return nil, errors.New(fmt.Sprintf("could not find album: %s", album))
	}

	// check if album is diff
	if a.Id == na.Id {
		return nil, errors.New(fmt.Sprintf("photo already in album: %s", album))
	}

	// get photo data
	pb, err := t.GetFile(fmt.Sprintf("%s/photo", hash), a)
	if err != nil {
		return nil, err
	}
	tb, err := t.GetFile(fmt.Sprintf("%s/thumb", hash), a)
	if err != nil {
		return nil, err
	}

	// temp write to disk
	ppath := filepath.Join(t.RepoPath, "tmp", set.MetaData.Name+set.MetaData.Ext)
	tpath := filepath.Join(t.RepoPath, "tmp", "thumb_"+set.MetaData.Name+set.MetaData.Ext)
	err = ioutil.WriteFile(ppath, pb, 0644)
	if err != nil {
		return nil, err
	}
	defer func() {
		err := os.Remove(ppath)
		if err != nil {
			log.Errorf("error cleaning up shared photo path: %s", ppath)
		}
	}()
	err = ioutil.WriteFile(tpath, tb, 0644)
	if err != nil {
		return nil, err
	}
	defer func() {
		err = os.Remove(tpath)
		if err != nil {
			log.Errorf("error cleaning up shared thumb path: %s", tpath)
		}
	}()

	return t.AddPhoto(ppath, tpath, album)
}

func (t *TextileNode) GetPhotos(offsetId string, limit int, album string) *PhotoList {
	// query for available hashes
	a := t.Datastore.Albums().GetAlbumByName(album)
	if a == nil {
		return &PhotoList{Hashes: make([]string, 0)}
	}
	list := t.Datastore.Photos().GetPhotos(offsetId, limit, "album='"+a.Id+"'")

	// return json list of hashes
	res := &PhotoList{
		Hashes: make([]string, len(list)),
	}
	for i := range list {
		res.Hashes[i] = list[i].Cid
	}

	return res
}

// pass in Qm../thumb, or Qm../photo for full image
// album is looked up if not present
func (t *TextileNode) GetFile(path string, album *trepo.PhotoAlbum) ([]byte, error) {
	// get bytes
	cb, err := t.getDataAtPath(path)
	if err != nil {
		log.Errorf("error getting file data: %s", err)
		return nil, err
	}

	// normalize path
	ip, err := coreapi.ParsePath(path)
	if err != nil {
		log.Errorf("error parsing path: %s", err)
		return nil, err
	}

	// parse root hash of path
	tmp := strings.Split(ip.String(), "/")
	if len(tmp) < 3 {
		err := errors.New(fmt.Sprintf("bad path: %s", path))
		log.Error(err.Error())
		return nil, err
	}
	ci := tmp[2]

	// look up key for decryption
	if album == nil {
		_, album, err = t.LoadPhotoAndAlbum(ci)
		if err != nil {
			log.Error(err.Error())
			return nil, err
		}
	}

	// finally, decrypt
	b, err := net.Decrypt(album.Key, cb)
	if err != nil {
		log.Errorf("error decrypting file: %s", err)
		return nil, err
	}

	return b, err
}

func (t *TextileNode) GetMetaData(hash string, album *trepo.PhotoAlbum) (*photos.Metadata, error) {
	b, err := t.GetFile(fmt.Sprintf("%s/meta", hash), album)
	if err != nil {
		log.Errorf("error getting meta file with hash: %s: %s", hash, err)
		return nil, err
	}
	var data *photos.Metadata
	err = json.Unmarshal(b, &data)
	if err != nil {
		log.Errorf("error unmarshaling meta file with hash: %s: %s", hash, err)
		return nil, err
	}

	return data, nil
}

func (t *TextileNode) GetLastHash(hash string, album *trepo.PhotoAlbum) (string, error) {
	b, err := t.GetFile(fmt.Sprintf("%s/last", hash), album)
	if err != nil {
		log.Errorf("error getting last hash file with hash: %s: %s", hash, err)
		return "", err
	}

	return string(b), nil
}

func (t *TextileNode) LoadPhotoAndAlbum(hash string) (*trepo.PhotoSet, *trepo.PhotoAlbum, error) {
	ph := t.Datastore.Photos().GetPhoto(hash)
	if ph == nil {
		return nil, nil, errors.New(fmt.Sprintf("photo %s not found", hash))
	}
	album := t.Datastore.Albums().GetAlbum(ph.AlbumID)
	if album == nil {
		return nil, nil, errors.New(fmt.Sprintf("could not find album: %s", ph.AlbumID))
	}
	return ph, album, nil
}

func (t *TextileNode) UnmarshalPrivatePeerKey() (libp2p.PrivKey, error) {
	cfg, err := t.Context.GetConfig()
	if err != nil {
		return nil, err
	}
	skb, err := base64.StdEncoding.DecodeString(cfg.Identity.PrivKey)
	if err != nil {
		return nil, err
	}
	sk, err := libp2p.UnmarshalPrivateKey(skb)
	if err != nil {
		return nil, err
	}

	// check
	id2, err := peer.IDFromPrivateKey(sk)
	if err != nil {
		return nil, err
	}
	if id2 != t.IpfsNode.Identity {
		return nil, fmt.Errorf("private key in config does not match id: %s != %s", t.IpfsNode.Identity, id2)
	}

	return sk, nil
}

func (t *TextileNode) GetPublicPeerKeyString() (string, error) {
	sk, err := t.UnmarshalPrivatePeerKey()
	if err != nil {
		log.Errorf("error unmarshaling priv peer key: %s", err)
		return "", err
	}
	pkb, err := sk.GetPublic().Bytes()
	if err != nil {
		log.Errorf("error getting pub key bytes: %s", err)
		return "", err
	}

	return base64.StdEncoding.EncodeToString(pkb), nil
}

func (t *TextileNode) PingPeer(addrs string, num int, out chan string) error {
	addr, pid, err := parsePeerParam(addrs)
	if addr != nil {
		t.IpfsNode.Peerstore.AddAddr(pid, addr, pstore.TempAddrTTL) // temporary
	}

	if len(t.IpfsNode.Peerstore.Addrs(pid)) == 0 {
		// Make sure we can find the node in question
		log.Infof("looking up peer: %s", pid.Pretty())

		ctx, cancel := context.WithTimeout(t.IpfsNode.Context(), pingTimeout)
		defer cancel()
		p, err := t.IpfsNode.Routing.FindPeer(ctx, pid)
		if err != nil {
			err = fmt.Errorf("peer lookup error: %s", err)
			log.Errorf(err.Error())
			return err
		}
		t.IpfsNode.Peerstore.AddAddrs(p.ID, p.Addrs, pstore.TempAddrTTL)
	}

	ctx, cancel := context.WithTimeout(t.IpfsNode.Context(), pingTimeout*time.Duration(num))
	defer cancel()
	pings, err := t.IpfsNode.Ping.Ping(ctx, pid)
	if err != nil {
		log.Errorf("error pinging peer %s: %s", pid.Pretty(), err)
		return err
	}

	var done bool
	var total time.Duration
	for i := 0; i < num && !done; i++ {
		select {
		case <-ctx.Done():
			done = true
			close(out)
			break
		case t, ok := <-pings:
			if !ok {
				done = true
				close(out)
				break
			}
			total += t
			msg := fmt.Sprintf("ping %s completed after %f seconds", pid.Pretty(), t.Seconds())
			select {
			case out <- msg:
			default:
			}
			log.Infof(msg)
			time.Sleep(time.Second)
		}
	}

	return nil
}

// startGateway starts the secure HTTP gatway server
func startGateway(t *TextileNode) (<-chan error, error) {
	http.HandleFunc("/", func(w http.ResponseWriter, r *http.Request) {
		b, err := t.GetFile(r.URL.Path, nil)
		if err != nil {
			log.Errorf("error decrypting path %s: %s", r.URL.Path, err)
			w.WriteHeader(400)
			return
		}
		w.Write(b)
	})

	port, err := t.GatewayPort()
	if err != nil {
		return nil, err
	}
	portString := fmt.Sprintf(":%d", port)
	// Update address/port
	t.GatewayProxy.Addr = portString

	// Check if the cert files are available.
	certPath := filepath.Join(t.RepoPath, "cert.pem")
	keyPath := filepath.Join(t.RepoPath, "key.pem")
	err = ssl.Check(certPath, keyPath)
	// If they are not available, generate new ones.
	if err != nil {
		err = ssl.Generate(certPath, keyPath, "localhost"+portString)
		if err != nil {
			log.Errorf("failed to create https certs: %s", err)
			return nil, err
		}
	}

	// Start the HTTPS server in a goroutine
	errc := make(chan error)
	go func() {
		errc <- t.GatewayProxy.ListenAndServeTLS(certPath, keyPath)
		close(errc)
	}()
	log.Infof("decrypting gateway (readonly) server listening on /ip4/127.0.0.1/tcp/%d\n", port)

	// NOTE: No need to actually do this, but keeping commented out for testing
	// Start the HTTP server and redirect all incoming connections to HTTPS
	//go http.ListenAndServe(":9193", http.HandlerFunc(redirectToHttps))

	return errc, nil
}

func (t *TextileNode) startRepublishing() {
	// do it once right away
	t.republishLatestUpdates()

	// create a never-ending ticker
	ticker := time.NewTicker(roomRepublishInterval)
	defer func() {
		ticker.Stop()
		defer func() {
			if recover() != nil {
				log.Error("republishing ticker already stopped")
			}
		}()
	}()
	go func() {
		for range ticker.C {
			t.republishLatestUpdates()
		}
	}()

	// we can stop when the node stops
	for {
		select {
		case <-t.IpfsNode.Context().Done():
			log.Info("republishing stopped")
			return
		}
	}
}

func (t *TextileNode) republishLatestUpdates() {
	// do this for each album
	albums := t.Datastore.Albums().GetAlbums("")
	for _, a := range albums {
		// find latest local update
		recent := t.Datastore.Photos().GetPhotos("", 1, "album='"+a.Id+"' and local=1")
		if len(recent) == 0 {
			return
		}
		latest := recent[0].Cid

		// publish it
		log.Infof("re-publishing %s to %s...", latest, a.Id)
		if err := t.IpfsNode.Floodsub.Publish(a.Id, []byte(latest)); err != nil {
			log.Errorf("error re-publishing update: %s", err)
		}
	}
}

func (t *TextileNode) startPingingRelay() {
	relay := "QmTUvaGZqEu7qJw6DuTyhTgiZmZwdp7qN4FD4FFV3TGhjM"

	// do it once right away
	err := t.PingPeer(relay, 1, make(chan string))
	if err != nil {
		log.Errorf("ping relay failed: %s", err)
	}

	// create a never-ending ticker
	ticker := time.NewTicker(pingRelayInterval)
	defer func() {
		ticker.Stop()
		defer func() {
			if recover() != nil {
				log.Error("ping relay ticker already stopped")
			}
		}()
	}()
	go func() {
		for range ticker.C {
			err := t.PingPeer(relay, 1, make(chan string))
			if err != nil {
				log.Errorf("ping relay failed: %s", err)
			}
		}
	}()

	// we can stop when the node stops
	for {
		select {
		case <-t.IpfsNode.Context().Done():
			log.Info("pinging relay stopped")
			return
		}
	}
}

func (t *TextileNode) getDataAtPath(path string) ([]byte, error) {
	// convert string to an ipfs path
	ip, err := coreapi.ParsePath(path)
	if err != nil {
		return nil, err
	}

	api := coreapi.NewCoreAPI(t.IpfsNode)
	r, err := api.Unixfs().Cat(t.IpfsNode.Context(), ip)
	if err != nil {
		return nil, err
	}
	defer r.Close()

	return ioutil.ReadAll(r)
}

func (t *TextileNode) handleRoomUpdate(msg *floodsub.Message, aid string, datac chan string) error {
	// unpack message
	from := msg.GetFrom().Pretty()
	hash := string(msg.GetData())
	api := coreapi.NewCoreAPI(t.IpfsNode)
	log.Infof("got update from %s in room %s", from, aid)

	// recurse back in time starting at this hash
	err := t.handleHash(hash, aid, api, datac)
	if err != nil {
		return err
	}

	return nil
}

func (t *TextileNode) handleHash(hash string, aid string, api iface.CoreAPI, datac chan string) error {
	// look up the album
	a := t.Datastore.Albums().GetAlbum(aid)
	if a == nil {
		err := errors.New(fmt.Sprintf("could not find album with id: %s", aid))
		return err
	}

	// first update?
	if hash == "" {
		log.Infof("found genesis update, aborting")
		return nil
	}
	log.Infof("handling update: %s...", hash)

	// convert string to an ipfs path
	ip, err := coreapi.ParsePath(hash)
	if err != nil {
		return err
	}

	// check if we aleady have this hash
	set := t.Datastore.Photos().GetPhoto(hash)
	if set != nil {
		log.Infof("update %s exists, aborting", hash)
		return nil
	}

	// pin it
	log.Infof("pinning %s recursively...", hash)
	err = api.Pin().Add(t.IpfsNode.Context(), ip, api.Pin().WithRecursive(true))
	if err != nil {
		return err
	}

	// unpack data set
	log.Infof("unpacking %s...", hash)
	md, err := t.GetMetaData(hash, a)
	if err != nil {
		return err
	}
	last, err := t.GetLastHash(hash, a)
	if err != nil {
		return err
	}

	// index
	log.Infof("indexing %s...", hash)
	set = &trepo.PhotoSet{
		Cid:      hash,
		LastCid:  last,
		AlbumID:  aid,
		MetaData: *md,
		IsLocal:  false,
	}
	err = t.Datastore.Photos().Put(set)
	if err != nil {
		return err
	}

	// don't block on the send since nobody might be listening
	select {
	case datac <- hash:
	default:
	}

	// check last hash
	return t.handleHash(last, aid, api, datac)
}<|MERGE_RESOLUTION|>--- conflicted
+++ resolved
@@ -224,63 +224,6 @@
 	return node, nil
 }
 
-<<<<<<< HEAD
-// ServeHTTPGatewayProxy starts the secure HTTP gatway proxy server
-func startGatewayProxy(t *TextileNode) (<-chan error, error) {
-	http.HandleFunc("/", func(w http.ResponseWriter, r *http.Request) {
-		cookie, err := r.Cookie("SessionId")
-		if err != nil || cookie.Value != t.GatewayPassword {
-			w.WriteHeader(401)
-			return
-		}
-		log.Infof("valid cookie: %s\n", cookie.Value)
-		b, err := t.GetFile(r.URL.Path, nil)
-		if err != nil {
-			log.Errorf("error decrypting path %s: %s", r.URL.Path, err)
-			w.WriteHeader(400)
-			return
-		}
-		w.Write(b)
-	})
-
-	port, err := t.GatewayPort()
-	if err != nil {
-		return nil, err
-	}
-	portString := fmt.Sprintf(":%d", port)
-	// Update address/port
-	t.GatewayProxy.Addr = portString
-
-	// Check if the cert files are available.
-	certPath := filepath.Join(t.RepoPath, "cert.pem")
-	keyPath := filepath.Join(t.RepoPath, "key.pem")
-	err = ssl.Check(certPath, keyPath)
-	// If they are not available, generate new ones.
-	if err != nil {
-		err = ssl.Generate(certPath, keyPath, "localhost"+portString)
-		if err != nil {
-			log.Errorf("failed to create https certs: %s", err)
-			return nil, err
-		}
-	}
-
-	// Start the HTTPS server in a goroutine
-	errc := make(chan error)
-	go func() {
-		errc <- t.GatewayProxy.ListenAndServeTLS(certPath, keyPath)
-		close(errc)
-	}()
-	log.Infof("decrypting gateway (readonly) server listening on /ip4/127.0.0.1/tcp/%d\n", port)
-
-	// NOTE: No need to actually do this, but keeping commented out for testing
-	// Start the HTTP server and redirect all incoming connections to HTTPS
-	//go http.ListenAndServe(":9193", http.HandlerFunc(redirectToHttps))
-
-	return errc, nil
-}
-
-=======
->>>>>>> e1e0722c
 // Start the node
 func (t *TextileNode) Start() error {
 	if t.IpfsNode != nil {
@@ -1020,6 +963,12 @@
 // startGateway starts the secure HTTP gatway server
 func startGateway(t *TextileNode) (<-chan error, error) {
 	http.HandleFunc("/", func(w http.ResponseWriter, r *http.Request) {
+		cookie, err := r.Cookie("SessionId")
+		if err != nil || cookie.Value != t.GatewayPassword {
+			w.WriteHeader(401)
+			return
+		}
+		log.Infof("valid cookie: %s\n", cookie.Value)
 		b, err := t.GetFile(r.URL.Path, nil)
 		if err != nil {
 			log.Errorf("error decrypting path %s: %s", r.URL.Path, err)
